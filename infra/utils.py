from __future__ import annotations

import argparse
import json
<<<<<<< HEAD
import os.path
import sys
=======

>>>>>>> d6d0c448
from functools import wraps
from typing import Any, Callable
from pathlib import Path

import requests
from loguru import logger as log

from infra.sqream_connection import SqreamConnection

# Since SQ-17798 we DO NOT need to send some metrics to loki (reset_leveldb_stats)
# Details: https://sqream.atlassian.net/browse/SQ-17798
_ALLOWED_METRICS = {
    "show_server_status": {"send_to_loki": True},
    "show_locks": {"send_to_loki": True},
    "get_leveldb_stats": {"send_to_loki": True},
    "show_cluster_nodes": {"send_to_loki": True},
    "get_license_info": {"send_to_loki": True},
    "reset_leveldb_stats": {"send_to_loki": False},
}


def get_command_line_arguments() -> argparse.Namespace:
    """usage: main.py [-h --help] [--host] [--port] [--database] [--username] [--password] [--clustered] [--service]
                      [--loki_host] [--loki_port] [--log_file_path]

    Command-line interface for monitor-service project

    optional arguments:
      -h, --help            show this help message and exit
      --host                Sqream ip address (default: `localhost`)
      --port                Sqream port (default: `5000`)
      --database            Sqream database (default: `master`)
      --username            Sqream username (default: `sqream`)
      --password            Sqream password (default: `sqream`)
      --clustered           Sqream clustered (default: `False`)
      --service             Sqream service (default: `monitor`)
      --loki_host           Loki remote address (default: `localhost`)
      --loki_port           Loki remote port (default: `3100`)
      --log_file_path       Path to file to store logs (default: `None`)

    :return: argparse.Namespace with parsed arguments
    """
    
    parser = argparse.ArgumentParser(description="Command-line interface for monitor-service project")
    parser.add_argument("--host", type=str, help="Sqream ip address", default="localhost")
    parser.add_argument("--port", type=int, help="Specify Sqream port", default=5000)
    parser.add_argument("--database", type=str, help="Specify Sqream database", default="master")
    parser.add_argument("--username", type=str, help="Specify Sqream username", default="sqream")
    parser.add_argument("--password", type=str, help="Specify Sqream password", default="sqream")
    parser.add_argument("--clustered", action="store_true", help="Specify Sqream clustered")
    parser.add_argument("--service", type=str, help="Sqream service (default: `monitor`)",
                        default="monitor")
    parser.add_argument("--loki_host", type=str, help="Loki remote address", default="127.0.0.1")
    parser.add_argument("--loki_port", type=int, help="Loki remote port", default="3100")
    parser.add_argument("--log_file_path", type=str, help="Name of file to store logs", default=None)

    return parser.parse_args()


def add_log_sink(log_file_path: str | None = None) -> None:
    """Add loguru sink for store log lines if `log_file_path` was specified. More documentation here:
    https://loguru.readthedocs.io/en/stable/api/logger.html#loguru._logger.Logger.add
    :param log_file_path: string - path for logs file
    :return: None
    """

    if log_file_path is not None:
        log.info(f"Logs also will be provided to {log_file_path}")
        log.add(log_file_path)


def do_startup_checkups(args: argparse.Namespace) -> None:
    log.info("Starting checkups...")
    # 1. Check all customer metrics are allowed
    check_customer_metrics()
    # 2. Check sqream connection is established
    check_sqream_connection(args)
    # 3. Check sqream is working on CPU and not on GPU
    check_sqream_on_cpu(host=args.host, port=args.port)
    # 4. Check Loki's connection is established
    check_loki_connection(url=f"http://{args.loki_host}:{args.loki_port}/metrics")


def check_customer_metrics() -> None:
    """Check all metrics provided by customer in the `monitor_input.json` are known and values are valid"""
    customer_metrics = get_customer_metrics()
    for customer_metric in customer_metrics:
        if customer_metric not in _ALLOWED_METRICS:
            raise NameError(f"Metric `{customer_metric}` from `monitor_input.json` isn't allowed. "
                            f"Allowed metrics: {_ALLOWED_METRICS}")
        # try to convert value to float for make sure customer provide it correctly
        metric_timeout = customer_metrics[customer_metric]
        try:
            float(metric_timeout)
        except ValueError:
            raise ValueError(f"Can not convert metric `{customer_metric}` value `{metric_timeout}` to `float` type")
    log.success("All metrics are validated and allowed")


def get_customer_metrics(metrics_json_path: str | None = None) -> dict[str, int]:
    if metrics_json_path is None:
        # Here we need to get absolute path of `monitor_input.json`
        # regardless of directory from which we start `main.py`

        # For example, if we run `python main.py` from /home/sqreamdb-monitor-service with os.getcwd(),
        # we will get path like `/home/sqreamdb-monitor-service/monitor_input.json`
        # Or if we do the same command but from `/home` directory,
        # we will get = `/home/monitor_input.json` which is wrong

        # for that reason we can not use `os.getcwd()` here and use `Path('utils.py').parent.parent`
        # to make it `reverse-relative`
        metrics_json_path = Path(__file__).parent.parent / "monitor_input.json"

    with open(metrics_json_path) as json_file:
        metrics = json.load(json_file)
        return metrics


def check_sqream_connection(args: argparse.Namespace) -> None:
    try:
        SqreamConnection(host=args.host, port=args.port, database=args.database, user=args.username,
                         password=args.password, clustered=args.clustered, service=args.service)
    except ConnectionRefusedError as connection_err:
        # except and raise it here because native exception text (`Connection refused, perhaps wrong IP?`)
        # isn't enough to understand the issue
        raise ConnectionRefusedError(f"Can not establish connection to sqream database `{args.database}` on "
                                     f"{args.host}:{args.port}. Credentials were: user=`{args.username}`, "
                                     f"password=`{args.password}` (clustered = `{args.clustered}`) "
                                     f"Service: {args.service}. Source exception is: {connection_err}")
    else:
        log.success("Sqream connection established successfully")


def check_sqream_on_cpu(host: str, port: int) -> None:
    """Ticket: https://sqream.atlassian.net/browse/SQ-17718

    We need to make sure that worker runs on CPU to avoid data affection
    :param host: sqreamd (server picker) address to establish connection
    :param port: sqreamd (server picker) port to establish connection
    :return: None
    """

    try:
        SqreamConnection.execute("select 1")
    except Exception:
        log.success("Query `select 1` raises `Internal Runtime Error` which means sqream is running on CPU.")
    else:
        raise TypeError(f"sqreamd on `{host}:{port}` works on GPU instead of CPU")


def check_loki_connection(url: str) -> None:
    response = requests.get(url)
    msg = f"Request `curl -X GET {url}` returns status_code = {response.status_code}"
    if response.status_code != 200:
        raise ValueError(msg)
    log.success("Loki connection established successfully.")


def is_metric_should_be_send(metric_name: str) -> bool:
    return _ALLOWED_METRICS[metric_name]["send_to_loki"]


def safe(with_trace: bool = False) -> Callable[[Callable[[], Any]], Callable[[], Any]]:
    def decorator(func: Callable) -> Callable[[], Any]:

        @wraps(func)
        def wrapper(*args, **kwargs) -> Any:
            try:
                return func(*args, **kwargs)
            except Exception as handled_exception:
                if with_trace:
                    log.exception(handled_exception)
                else:
                    log.error(handled_exception)
                sys.exit(1)
        return wrapper
    return decorator<|MERGE_RESOLUTION|>--- conflicted
+++ resolved
@@ -2,12 +2,8 @@
 
 import argparse
 import json
-<<<<<<< HEAD
-import os.path
 import sys
-=======
 
->>>>>>> d6d0c448
 from functools import wraps
 from typing import Any, Callable
 from pathlib import Path
